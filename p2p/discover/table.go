--- conflicted
+++ resolved
@@ -61,8 +61,8 @@
 	seedMaxAge        = 5 * 24 * time.Hour
 )
 
-// Table is the 'Node table', a Kademlia-like index of neighbor nodes. The table keeps
-// itself up-to-date by verifying the liveness of neighbors and requesting their Node
+// Table is the 'node table', a Kademlia-like index of neighbor nodes. The table keeps
+// itself up-to-date by verifying the liveness of neighbors and requesting their node
 // records when announcements of a new record version are received.
 type Table struct {
 	mutex   sync.Mutex        // protects buckets, bucket content, nursery, rand
@@ -207,10 +207,10 @@
 	nursery := make([]*node, 0, len(nodes))
 	for _, n := range nodes {
 		if err := n.ValidateComplete(); err != nil {
-			return fmt.Errorf("bad bootstrap Node %q: %v", n, err)
+			return fmt.Errorf("bad bootstrap node %q: %v", n, err)
 		}
 		if tab.cfg.NetRestrict != nil && !tab.cfg.NetRestrict.Contains(n.IP()) {
-			tab.log.Error("Bootstrap Node filtered by netrestrict", "id", n.ID(), "ip", n.IP())
+			tab.log.Error("Bootstrap node filtered by netrestrict", "id", n.ID(), "ip", n.IP())
 			continue
 		}
 		nursery = append(nursery, wrapNode(n))
@@ -331,15 +331,10 @@
 	seeds = append(seeds, tab.nursery...)
 	for i := range seeds {
 		seed := seeds[i]
-<<<<<<< HEAD
-		age := log.Lazy{Fn: func() interface{} { return time.Since(tab.db.LastPongReceived(seed.ID(), seed.IP())) }}
-		tab.log.Trace("Found seed Node in database", "id", seed.ID(), "addr", seed.addr(), "age", age)
-=======
 		if tab.log.Enabled(context.Background(), log.LevelTrace) {
 			age := time.Since(tab.db.LastPongReceived(seed.ID(), seed.IP()))
 			tab.log.Trace("Found seed node in database", "id", seed.ID(), "addr", seed.addr(), "age", age)
 		}
->>>>>>> e206d3f8
 		tab.addSeenNode(seed)
 	}
 }
@@ -355,10 +350,10 @@
 		return
 	}
 
-	// Ping the selected Node and wait for a pong.
+	// Ping the selected node and wait for a pong.
 	remoteSeq, err := tab.net.ping(unwrapNode(last))
 
-	// Also fetch record if the Node replied and returned a higher sequence number.
+	// Also fetch record if the node replied and returned a higher sequence number.
 	if last.Seq() < remoteSeq {
 		n, err := tab.net.RequestENR(unwrapNode(last))
 		if err != nil {
@@ -372,18 +367,18 @@
 	defer tab.mutex.Unlock()
 	b := tab.buckets[bi]
 	if err == nil {
-		// The Node responded, move it to the front.
+		// The node responded, move it to the front.
 		last.livenessChecks++
-		tab.log.Debug("Revalidated Node", "b", bi, "id", last.ID(), "checks", last.livenessChecks)
+		tab.log.Debug("Revalidated node", "b", bi, "id", last.ID(), "checks", last.livenessChecks)
 		tab.bumpInBucket(b, last)
 		return
 	}
-	// No reply received, pick a replacement or delete the Node if there aren't
+	// No reply received, pick a replacement or delete the node if there aren't
 	// any replacements.
 	if r := tab.replace(b, last); r != nil {
-		tab.log.Debug("Replaced dead Node", "b", bi, "id", last.ID(), "ip", last.IP(), "checks", last.livenessChecks, "r", r.ID(), "rip", r.IP())
+		tab.log.Debug("Replaced dead node", "b", bi, "id", last.ID(), "ip", last.IP(), "checks", last.livenessChecks, "r", r.ID(), "rip", r.IP())
 	} else {
-		tab.log.Debug("Removed dead Node", "b", bi, "id", last.ID(), "ip", last.IP(), "checks", last.livenessChecks)
+		tab.log.Debug("Removed dead node", "b", bi, "id", last.ID(), "ip", last.IP(), "checks", last.livenessChecks)
 	}
 }
 
@@ -672,8 +667,8 @@
 }
 
 func (tab *Table) deleteInBucket(b *bucket, n *node) {
-	// Check if the Node is actually in the bucket so the removed hook
-	// isn't called multiple times for the same Node.
+	// Check if the node is actually in the bucket so the removed hook
+	// isn't called multiple times for the same node.
 	if !contains(b.entries, n.ID()) {
 		return
 	}
